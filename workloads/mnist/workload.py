from absl import logging
import random_utils as prng

import spec

class Mnist(spec.Workload):

  def has_reached_goal(self, eval_result: float) -> bool:
    return eval_result['accuracy'] > 0.9

  @property
  def loss_type(self):
    return spec.LossType.SOFTMAX_CROSS_ENTROPY

  @property
  def train_mean(self):
    return 0.1307

  @property
  def train_stddev(self):
    return 0.3081

  @property
  def max_allowed_runtime_sec(self):
    return 60

  @property
  def eval_period_time_sec(self):
    return 10

  def _eval_metric(self, logits, labels):
    """Return the mean accuracy and loss as a dict."""
    raise NotImplementedError

  def eval_model(
      self,
      params: spec.ParameterContainer,
<<<<<<< HEAD
      model_state: spec.ModelAuxillaryState,
=======
      model_state: spec.ModelAuxiliaryState,
>>>>>>> 8215b1ef
      rng: spec.RandomState,
      data_dir: str):
    """Run a full evaluation of the model."""
    data_rng, model_rng = prng.split(rng, 2)
    eval_batch_size = 2000
    num_batches = 10000 // eval_batch_size
    self._eval_ds = self.build_input_queue(
        data_rng, 'test', data_dir, batch_size=eval_batch_size)

    total_metrics = {
        'accuracy': 0.,
        'loss': 0.,
    }
    for (images, labels) in self._eval_ds:
      images, labels = self.preprocess_for_eval(images, labels, None, None)
      logits, _ = self.model_fn(
          params,
          images,
          model_state,
          spec.ForwardPassMode.EVAL,
          model_rng,
          update_batch_norm=False)
      # TODO(znado): add additional eval metrics?
      batch_metrics = self._eval_metric(logits, labels)
      total_metrics = {
          k: v + batch_metrics[k] for k, v in total_metrics.items()
      }
    return {k: float(v / num_batches) for k, v in total_metrics.items()}<|MERGE_RESOLUTION|>--- conflicted
+++ resolved
@@ -35,11 +35,7 @@
   def eval_model(
       self,
       params: spec.ParameterContainer,
-<<<<<<< HEAD
-      model_state: spec.ModelAuxillaryState,
-=======
       model_state: spec.ModelAuxiliaryState,
->>>>>>> 8215b1ef
       rng: spec.RandomState,
       data_dir: str):
     """Run a full evaluation of the model."""

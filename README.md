--- conflicted
+++ resolved
@@ -31,20 +31,25 @@
     - [Building Docker Image](#building-docker-image)
     - [Running Docker Container (Interactive)](#running-docker-container-interactive)
     - [Running Docker Container (End-to-end)](#running-docker-container-end-to-end)
+  - [Using Singularity/Apptainer instead of Docker](#using-singularityapptainer-instead-of-docker)
 - [Getting Started](#getting-started)
   - [Running a workload](#running-a-workload)
     - [JAX](#jax)
     - [Pytorch](#pytorch)
 - [Rules](#rules)
 - [Contributing](#contributing)
-<<<<<<< HEAD
-- [Note on shared data pipelines between JAX and PyTorch](#note-on-shared-data-pipelines-between-jax-and-pytorch)
-=======
-- [Diclaimers](#disclaimers)
-- [FAQS](#faqs)
-- [Citing AlgoPerf Benchmark](#citing-algoperf-benchmark)
-
->>>>>>> 730be20c
+- [Shared data pipelines between JAX and PyTorch](#shared-data-pipelines-between-jax-and-pytorch)
+- [Setup and Platform](#setup-and-platform)
+  - [My machine only has one GPU. How can I use this repo?](#my-machine-only-has-one-gpu-how-can-i-use-this-repo)
+  - [How do I run this on my SLURM cluster?](#how-do-i-run-this-on-my-slurm-cluster)
+  - [How can I run this on my AWS/GCP/Azure cloud project?](#how-can-i-run-this-on-my-awsgcpazure-cloud-project)
+- [Submissions](#submissions)
+  - [Can submission be structured using multiple files?](#can-submission-be-structured-using-multiple-files)
+  - [Can I install custom dependencies?](#can-i-install-custom-dependencies)
+  - [How can I know if my code can be run on benchmarking hardware?](#how-can-i-know-if-my-code-can-be-run-on-benchmarking-hardware)
+  - [Are we allowed to use our own hardware to self-report the results?](#are-we-allowed-to-use-our-own-hardware-to-self-report-the-results)
+
+
 
 
 ## Installation
@@ -153,11 +158,6 @@
       <docker_image_name> \
       --keep_container_alive true
    ```
-<<<<<<< HEAD
-
-2. Open a bash terminal
-
-=======
    Note: You may have to use double quotes around `algorithmic-efficiency` [path] in the mounting `-v` flag. If the above command fails try replacing the following line:
    ```bash
    -v $HOME/algorithmic-efficiency:/algorithmic-efficiency2 \
@@ -167,7 +167,6 @@
    -v $HOME"/algorithmic-efficiency:/algorithmic-efficiency" \
    ```
    - Open a bash terminal
->>>>>>> 730be20c
    ```bash
    docker exec -it <container_id> /bin/bash
    ```
@@ -270,13 +269,10 @@
 
 If you are interested in contributing to the work of the working group, feel free to [join the weekly meetings](https://mlcommons.org/en/groups/research-algorithms/), open issues. See our [CONTRIBUTING.md](CONTRIBUTING.md) for MLCommons contributing guidelines and setup and workflow instructions.
 
-<<<<<<< HEAD
-## Note on shared data pipelines between JAX and PyTorch
-=======
+
 # Disclaimers
 
 ## Shared data pipelines between JAX and PyTorch
->>>>>>> 730be20c
 
 The JAX and PyTorch versions of the Criteo, FastMRI, Librispeech, OGBG, and WMT workloads are using the same TensorFlow input pipelines. Due to differences in how Jax and PyTorch distribute computations across devices, the PyTorch workloads have an additional overhead for these workloads.
 

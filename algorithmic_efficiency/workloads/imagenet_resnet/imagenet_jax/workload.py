"""ImageNet workload implemented in Jax.

Forked from the Flax ImageNet Example v0.3.3
https://github.com/google/flax/tree/v0.3.3/examples/imagenet.
"""

import functools
import itertools
import math
from typing import Dict, Iterator, Optional, Tuple

from flax import jax_utils
import jax
from jax import lax
import jax.numpy as jnp
import optax
import tensorflow_datasets as tfds

from algorithmic_efficiency import param_utils
from algorithmic_efficiency import random_utils as prng
from algorithmic_efficiency import spec
from algorithmic_efficiency.workloads.imagenet_resnet import imagenet_v2
from algorithmic_efficiency.workloads.imagenet_resnet.imagenet_jax import \
    input_pipeline
from algorithmic_efficiency.workloads.imagenet_resnet.imagenet_jax import \
    models
from algorithmic_efficiency.workloads.imagenet_resnet.workload import \
    BaseImagenetResNetWorkload


class ImagenetResNetWorkload(BaseImagenetResNetWorkload):

  def _build_dataset(
      self,
      data_rng: spec.RandomState,
      split: str,
      data_dir: str,
      global_batch_size: int,
      cache: Optional[bool] = None,
      repeat_final_dataset: Optional[bool] = None,
      use_mixup: bool = False,
      use_randaug: bool = False) -> Iterator[Dict[str, spec.Tensor]]:
    if split == 'test':
      np_iter = imagenet_v2.get_imagenet_v2_iter(
          data_dir,
          global_batch_size,
          mean_rgb=self.train_mean,
          stddev_rgb=self.train_stddev,
          image_size=self.center_crop_size,
          resize_size=self.resize_size)
      return itertools.cycle(np_iter)

    ds_builder = tfds.builder('imagenet2012:5.1.0', data_dir=data_dir)
    ds_builder.download_and_prepare()
    train = split == 'train'
    if split == 'eval_train':
      split = f'train[:{self.num_eval_train_examples}]'
    ds = input_pipeline.create_input_iter(
        split,
        ds_builder,
        data_rng,
        global_batch_size,
        self.train_mean,
        self.train_stddev,
        self.center_crop_size,
        self.resize_size,
        self.aspect_ratio_range,
        self.scale_ratio_range,
        train=train,
        cache=not train if cache is None else cache,
        repeat_final_dataset=repeat_final_dataset,
        use_mixup=use_mixup,
        mixup_alpha=0.2,
        use_randaug=use_randaug)
    return ds

  def sync_batch_stats(
      self, model_state: spec.ModelAuxiliaryState) -> spec.ModelAuxiliaryState:
    """Sync the batch statistics across replicas."""
    # An axis_name is passed to pmap which can then be used by pmean.
    # In this case each device has its own version of the batch statistics and
    # we average them.
    avg_fn = jax.pmap(lambda x: lax.pmean(x, 'x'), 'x')
    new_model_state = model_state.copy(
        {'batch_stats': avg_fn(model_state['batch_stats'])})
    return new_model_state

  def init_model_fn(
      self,
      rng: spec.RandomState,
      dropout_rate: Optional[float] = None,
      aux_dropout_rate: Optional[float] = None) -> spec.ModelInitState:
    """Dropout is unused."""
    del dropout_rate
    del aux_dropout_rate
    model_cls = getattr(models, 'ResNet50')
    model = model_cls(num_classes=self._num_classes, dtype=jnp.float32)
    self._model = model
    input_shape = (1, 224, 224, 3)
    variables = jax.jit(model.init)({'params': rng},
                                    jnp.ones(input_shape, model.dtype))
    model_state, params = variables.pop('params')
    self._param_shapes = param_utils.jax_param_shapes(params)
    self._param_types = param_utils.jax_param_types(self._param_shapes)
    model_state = jax_utils.replicate(model_state)
    params = jax_utils.replicate(params)
    return params, model_state

  def is_output_params(self, param_key: spec.ParameterKey) -> bool:
    return param_key == 'Dense_0'

  @functools.partial(
      jax.pmap,
      axis_name='batch',
      in_axes=(None, 0, 0, 0, 0),
      static_broadcasted_argnums=(0,))
  def _eval_model(self,
                  params: spec.ParameterContainer,
                  batch: Dict[str, spec.Tensor],
                  model_state: spec.ModelAuxiliaryState,
                  rng: spec.RandomState) -> Dict[str, spec.Tensor]:
    logits, _ = self.model_fn(
        params,
        batch,
        model_state,
        spec.ForwardPassMode.EVAL,
        rng=rng,
        update_batch_norm=False)
    weights = batch.get('weights')
    return self._compute_metrics(logits, batch['targets'], weights)

  def model_fn(
      self,
      params: spec.ParameterContainer,
      augmented_and_preprocessed_input_batch: Dict[str, spec.Tensor],
      model_state: spec.ModelAuxiliaryState,
      mode: spec.ForwardPassMode,
      rng: spec.RandomState,
      update_batch_norm: bool) -> Tuple[spec.Tensor, spec.ModelAuxiliaryState]:
    del mode
    del rng
    variables = {'params': params, **model_state}
    if update_batch_norm:
      logits, new_model_state = self._model.apply(
          variables,
          augmented_and_preprocessed_input_batch['inputs'],
          update_batch_norm=update_batch_norm,
          mutable=['batch_stats'])
      return logits, new_model_state
    else:
      logits = self._model.apply(
          variables,
          augmented_and_preprocessed_input_batch['inputs'],
          update_batch_norm=update_batch_norm,
          mutable=False)
      return logits, model_state

  # Does NOT apply regularization, which is left to the submitter to do in
  # `update_params`.
  def loss_fn(self,
              label_batch: spec.Tensor,
              logits_batch: spec.Tensor,
              mask_batch: Optional[spec.Tensor] = None,
              label_smoothing: float = 0.0) -> spec.Tensor:
    """Cross Entropy Loss."""
    if label_batch.shape[-1] != self._num_classes:
      one_hot_labels = jax.nn.one_hot(
          label_batch, num_classes=self._num_classes)
    else:
      one_hot_labels = label_batch
    smoothed_labels = optax.smooth_labels(one_hot_labels, label_smoothing)
    losses = -jnp.sum(
        smoothed_labels * jax.nn.log_softmax(logits_batch, axis=-1), axis=-1)
    # mask_batch is assumed to be shape [batch].
    if mask_batch is not None:
      losses *= mask_batch
    return losses

<<<<<<< HEAD
  def _compute_metrics(self, logits, labels, weights):
    if weights is None:
      weights = jnp.ones(len(logits))
    loss = jnp.sum(self.loss_fn(labels, logits, weights))
    # not accuracy, but nr. of correct predictions
    accuracy = jnp.sum((jnp.argmax(logits, -1) == labels) * weights)
=======
  def _compute_metrics(self, logits: spec.Tensor,
                       labels: spec.Tensor) -> Dict[str, float]:
    loss = jnp.sum(self.loss_fn(labels, logits))
    # Not accuracy, but nr. of correct predictions.
    accuracy = jnp.sum(jnp.argmax(logits, -1) == labels)
>>>>>>> e102c592
    metrics = {
        'loss': loss,
        'accuracy': accuracy,
    }
    metrics = lax.psum(metrics, axis_name='batch')
    return metrics

  def _eval_model_on_split(self,
                           split: str,
                           num_examples: int,
                           global_batch_size: int,
                           params: spec.ParameterContainer,
                           model_state: spec.ModelAuxiliaryState,
                           rng: spec.RandomState,
                           data_dir: str,
                           global_step: int = 0) -> Dict[str, float]:
    del global_step
    if model_state is not None:
      # Sync batch statistics across replicas before evaluating.
      model_state = self.sync_batch_stats(model_state)
    num_batches = int(math.ceil(num_examples / global_batch_size))
    data_rng, eval_rng = prng.split(rng, 2)
    # We already repeat the dataset indefinitely in tf.data.
    if split not in self._eval_iters:
      self._eval_iters[split] = self._build_input_queue(
          data_rng,
          split=split,
          global_batch_size=global_batch_size,
          data_dir=data_dir,
          cache=True,
          repeat_final_dataset=True,
          num_batches=num_batches)

    eval_metrics = {}
    for bi in range(num_batches):
      eval_rng = prng.fold_in(eval_rng, bi)
      step_eval_rngs = prng.split(eval_rng, jax.local_device_count())
      batch = next(self._eval_iters[split])
      # We already average these metrics across devices inside _compute_metrics.
      synced_metrics = self._eval_model(params,
                                        batch,
                                        model_state,
                                        step_eval_rngs)
      for metric_name, metric_value in synced_metrics.items():
        if metric_name not in eval_metrics:
          eval_metrics[metric_name] = 0.0
        eval_metrics[metric_name] += metric_value

    eval_metrics = jax.tree_map(lambda x: float(x[0] / num_examples),
                                eval_metrics)
    return eval_metrics<|MERGE_RESOLUTION|>--- conflicted
+++ resolved
@@ -176,20 +176,15 @@
       losses *= mask_batch
     return losses
 
-<<<<<<< HEAD
-  def _compute_metrics(self, logits, labels, weights):
+  def _compute_metrics(self,
+                       logits: spec.Tensor,
+                       labels: spec.Tensor,
+                       weights: spec.Tensor) -> Dict[str, spec.Tensor]:
     if weights is None:
       weights = jnp.ones(len(logits))
     loss = jnp.sum(self.loss_fn(labels, logits, weights))
     # not accuracy, but nr. of correct predictions
     accuracy = jnp.sum((jnp.argmax(logits, -1) == labels) * weights)
-=======
-  def _compute_metrics(self, logits: spec.Tensor,
-                       labels: spec.Tensor) -> Dict[str, float]:
-    loss = jnp.sum(self.loss_fn(labels, logits))
-    # Not accuracy, but nr. of correct predictions.
-    accuracy = jnp.sum(jnp.argmax(logits, -1) == labels)
->>>>>>> e102c592
     metrics = {
         'loss': loss,
         'accuracy': accuracy,

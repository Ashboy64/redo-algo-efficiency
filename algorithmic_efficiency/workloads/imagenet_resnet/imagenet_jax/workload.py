--- conflicted
+++ resolved
@@ -75,42 +75,16 @@
         {'batch_stats': avg_fn(model_state['batch_stats'])})
     return new_model_state
 
-<<<<<<< HEAD
-  @property
-  def model_params_types(self):
-    if self._param_shapes is None:
-      raise ValueError(
-          'This should not happen, workload.init_model_fn() should be called '
-          'before workload.param_shapes!')
-    if self._param_types is None:
-      self._param_types = param_utils.jax_param_types(
-          self._param_shapes.unfreeze())
-    return self._param_types
-=======
-  def initialized(self, key, model):
-    input_shape = (1, 224, 224, 3)
-    variables = jax.jit(model.init)({'params': key},
-                                    jnp.ones(input_shape, model.dtype))
-    model_state, params = variables.pop('params')
-    return params, model_state
->>>>>>> d2ed6081
-
   def init_model_fn(self, rng: spec.RandomState) -> spec.ModelInitState:
     model_cls = getattr(models, 'ResNet50')
     model = model_cls(num_classes=self._num_classes, dtype=jnp.float32)
     self._model = model
-<<<<<<< HEAD
     input_shape = (1, 224, 224, 3)
     variables = jax.jit(model.init)({'params': rng},
                                     jnp.ones(input_shape, model.dtype))
     model_state, params = variables.pop('params')
-    self._param_shapes = jax.tree_map(lambda x: spec.ShapeTuple(x.shape),
-                                      params)
-=======
-    params, model_state = self.initialized(rng, model)
     self._param_shapes = param_utils.jax_param_shapes(params)
     self._param_types = param_utils.jax_param_types(self._param_shapes)
->>>>>>> d2ed6081
     model_state = jax_utils.replicate(model_state)
     params = jax_utils.replicate(params)
     return params, model_state

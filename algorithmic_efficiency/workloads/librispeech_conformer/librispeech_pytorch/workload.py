--- conflicted
+++ resolved
@@ -90,24 +90,17 @@
       update_batch_norm: bool) -> Tuple[spec.Tensor, spec.ModelAuxiliaryState]:
     del model_state
     del rng
-<<<<<<< HEAD
-    del update_batch_norm
-=======
-
->>>>>>> 02805e65
+
     model = params
     if mode == spec.ForwardPassMode.EVAL:
       model.eval()
     if mode == spec.ForwardPassMode.TRAIN:
       model.train()
-<<<<<<< HEAD
-=======
       model.apply(
           functools.partial(
               pytorch_utils.update_batch_norm_fn,
               update_batch_norm=update_batch_norm))
 
->>>>>>> 02805e65
     contexts = {
         spec.ForwardPassMode.EVAL: torch.no_grad,
         spec.ForwardPassMode.TRAIN: contextlib.nullcontext,

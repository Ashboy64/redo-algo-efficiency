"""MLPerf™ Algorithmic Efficiency API."""

import abc
import enum
from typing import Any, Callable, Dict, Iterator, List, Optional, Tuple, Union

from absl import logging
from flax.metrics import tensorboard


class LossType(enum.Enum):
  SOFTMAX_CROSS_ENTROPY = 0
  SIGMOID_CROSS_ENTROPY = 1
  MEAN_SQUARED_ERROR = 2
  CTC_LOSS = 3
  MEAN_ABSOLUTE_ERROR = 4


class ForwardPassMode(enum.Enum):
  TRAIN = 0
  EVAL = 1
  # ... ?


class ParameterType(enum.Enum):
  WEIGHT = 0
  BIAS = 1
  CONV_WEIGHT = 2
  BATCH_NORM = 3
  EMBEDDING = 4


# Of course, Tensor knows its shape and dtype.
# Tensor = Union[jnp.array, np.array, tf.Tensor, torch.Tensor, ...]
Tensor = Any


# Define this so that if using pytree iteration utilities, can iterate over the
# model shapes pytree without iterating over the shape tuples.
class ShapeTuple:

  def __init__(self, shape_tuple):
    self.shape_tuple = shape_tuple


Shape = Union[Tuple[int],
              Tuple[int, int],
              Tuple[int, int, int],
              Tuple[int, int, int, int],
              ShapeTuple]
ParameterShapeTree = Dict[str, Dict[str, Shape]]

# If necessary, these can be izipped together easily given they have the same
# structure, to get an iterator over pairs of leaves.
ParameterKey = str
# Dicts can be arbitrarily nested.
ParameterContainer = Dict[ParameterKey, Dict[ParameterKey, Tensor]]
ParameterTypeTree = Dict[ParameterKey, Dict[ParameterKey, ParameterType]]

RandomState = Any  # Union[jax.random.PRNGKey, int, bytes, ...]

OptimizerState = Any
Hyperparameters = Any
Timing = int
Steps = int

# BN EMAs.
ModelAuxiliaryState = Any
ModelInitState = Tuple[ParameterContainer, ModelAuxiliaryState]

UpdateReturn = Tuple[OptimizerState, ParameterContainer, ModelAuxiliaryState]
InitOptimizerFn = Callable[[ParameterShapeTree, Hyperparameters, RandomState],
                           OptimizerState]
UpdateParamsFn = Callable[[
    ParameterContainer,
    ParameterTypeTree,
    ModelAuxiliaryState,
    Hyperparameters,
    Tensor,
    Tensor,
    LossType,
    OptimizerState,
    List[Tuple[int, float]],
    int,
    RandomState
],
                          UpdateReturn]
DataSelectionFn = Callable[[
    Iterator[Tuple[Tensor, Tensor]],
    OptimizerState,
    ParameterContainer,
    LossType,
    Hyperparameters,
    int,
    RandomState
],
                           Tuple[Tensor, Tensor]]


class Workload(metaclass=abc.ABCMeta):

  @abc.abstractmethod
  def has_reached_goal(self, eval_result: float) -> bool:
    """Return whether or not the workload goal has been reached."""

  @abc.abstractmethod
  def build_input_queue(self,
                        data_rng: RandomState,
                        split: str,
                        data_dir: str,
                        global_batch_size: int,
                        cache: Optional[bool] = None,
                        repeat_final_dataset: Optional[bool] = None,
                        num_batches: Optional[int] = None) -> Dict[str, Any]:
    """Build the input queue for the workload data.

    This is the only function that is NOT allowed to be called by submitters.

    For Jax this should return an itertor over tensors of shape
    (num_devices, per_device_batch_size, ...), and for PyTorch this should
    return tensors of shape (global_batch_size, ...).

    The required keys are 'inputs' and 'targets', and in general the naming
    convention should be plural key names because the values are batches of
    examples.
    """

  @property
  @abc.abstractmethod
  def param_shapes(self):
    """The shapes of the parameters in the workload model."""

  @property
  @abc.abstractmethod
  def model_params_types(self) -> ParameterType:
    """The types of the parameters in the workload model."""

  @property
  @abc.abstractmethod
  def target_value(self):
    """The target value to reach."""

  @property
  @abc.abstractmethod
  def loss_type(self):
    """The type of loss function."""

  @property
  @abc.abstractmethod
  def num_train_examples(self):
    """The size of the training set."""

  @property
  @abc.abstractmethod
  def num_eval_train_examples(self):
    """The number of training examples to evaluate metrics on."""

  @property
  @abc.abstractmethod
  def num_validation_examples(self):
    """The size of the validation set."""

  @property
  @abc.abstractmethod
  def num_test_examples(self):
    """The size of the test set."""

  @property
  @abc.abstractmethod
  def train_mean(self):
    """The mean of the training data."""

  @property
  @abc.abstractmethod
  def train_stddev(self):
    """The stddev of the training data."""

  @property
  @abc.abstractmethod
  def max_allowed_runtime_sec(self):
    """The max allowed runtime of the workload in seconds."""

  @property
  @abc.abstractmethod
  def eval_period_time_sec(self):
    """The eval period of the workload in seconds."""

  @abc.abstractmethod
  def is_output_params(self, param_key: ParameterKey) -> bool:
    """Whether a key in ParameterContainer is the output layer parameters."""

  # InitModelFn = Callable[
  #     Tuple[ParameterShapeTree, RandomState], ParameterContainer]
  @abc.abstractmethod
  def init_model_fn(
      self, rng: RandomState) -> Tuple[ParameterContainer, ModelAuxiliaryState]:
    """return initial_params, initial_model_state"""

  # ModelFn = Callable[
  #     Tuple[ParameterContainer, Tensor, ForwardPassMode, RandomState, bool],
  #     Tensor]
  @abc.abstractmethod
  def model_fn(self,
               params: ParameterContainer,
               augmented_and_preprocessed_input_batch: Dict[str, Tensor],
               model_state: ModelAuxiliaryState,
               mode: ForwardPassMode,
               rng: RandomState,
               update_batch_norm: bool) -> Tuple[Tensor, ModelAuxiliaryState]:
    """return logits_batch"""
    # Possible side effect of updating BN.

  # Keep this separate from the loss function in order to support optimizers
  # that use the logits.
  @abc.abstractmethod
  def output_activation_fn(self, logits_batch: Tensor,
                           loss_type: LossType) -> Tensor:
    """Return the final activations of the model."""

  # LossFn = Callable[Tuple[Tensor, Tensor], Tensor]
  # Does NOT apply regularization, which is left to the submitter to do in
  # `update_params`.
  @abc.abstractmethod
  def loss_fn(
      self,
      # Dense or one-hot labels, or a tuple of (tensor, padding) for speech.
      label_batch: Union[Tuple[Tensor, Tensor], Tensor],
      logits_batch: Union[Tuple[Tensor, Tensor], Tensor],
      mask_batch: Optional[Tensor] = None,
      label_smoothing: float = 0.0) -> Tensor:  # differentiable
    """return oned_array_of_losses_per_example"""

  @abc.abstractmethod
  def _eval_model_on_split(self,
                           split: str,
                           num_examples: int,
                           global_batch_size: int,
                           params: ParameterContainer,
                           model_state: ModelAuxiliaryState,
                           rng: RandomState,
                           data_dir: str,
                           global_step: int = 0) -> Dict[str, float]:
    """Evaluate the model on a given dataset split, return final scalars."""

  def create_summary_writer(self, log_dir):
    logging.info('tensorboard summaries at %s', log_dir)
    self.summary_writer = tensorboard.SummaryWriter(log_dir)

  def eval_model(self,
                 global_batch_size: int,
                 params: ParameterContainer,
                 model_state: ModelAuxiliaryState,
                 rng: RandomState,
                 data_dir: str,
                 imagenet_v2_data_dir: Optional[str],
                 global_step: int) -> Dict[str, float]:
    """Run a full evaluation of the model."""
    logging.info('Evaluating on the training split.')
    train_metrics = self._eval_model_on_split(
        split='eval_train',
        num_examples=self.num_eval_train_examples,
        global_batch_size=global_batch_size,
        params=params,
        model_state=model_state,
        rng=rng,
        data_dir=data_dir,
        global_step=global_step)
    eval_metrics = {'train/' + k: v for k, v in train_metrics.items()}
    # We always require a validation set.
<<<<<<< HEAD
    # logging.info('Evaluating on the validation split.')
    # validation_metrics = self._eval_model_on_split(
    #     'validation',
    #     num_examples=self.num_validation_examples,
    #     global_batch_size=global_batch_size,
    #     params=params,
    #     model_state=model_state,
    #     rng=rng,
    #     data_dir=data_dir,
    #     global_step=global_step)
    # for k, v in validation_metrics.items():
    #   eval_metrics['validation/' + k] = v
    # # Evaluate on the test set if we have one.
    # try:
    #   if self.num_test_examples is not None:
    #     logging.info('Evaluating on the test split.')
    #     test_metrics = self._eval_model_on_split(
    #         'test',
    #         num_examples=self.num_test_examples,
    #         global_batch_size=global_batch_size,
    #         params=params,
    #         model_state=model_state,
    #         rng=rng,
    #         data_dir=data_dir,
    #         global_step=global_step)
    #     for k, v in test_metrics.items():
    #       eval_metrics['test/' + k] = v
    # except NotImplementedError:
    #   pass
=======
    logging.info('Evaluating on the validation split.')
    validation_metrics = self._eval_model_on_split(
        'validation',
        num_examples=self.num_validation_examples,
        global_batch_size=global_batch_size,
        params=params,
        model_state=model_state,
        rng=rng,
        data_dir=data_dir,
        global_step=global_step)
    for k, v in validation_metrics.items():
      eval_metrics['validation/' + k] = v
    # Evaluate on the test set. TODO(znado): always eval on the test set.
    try:
      if self.num_test_examples is not None:
        logging.info('Evaluating on the test split.')
        test_metrics = self._eval_model_on_split(
            'test',
            num_examples=self.num_test_examples,
            global_batch_size=global_batch_size,
            params=params,
            model_state=model_state,
            rng=rng,
            data_dir=imagenet_v2_data_dir if imagenet_v2_data_dir else data_dir,
            global_step=global_step)
        for k, v in test_metrics.items():
          eval_metrics['test/' + k] = v
    except NotImplementedError:
      pass
>>>>>>> 7990641c
    return eval_metrics


class TrainingCompleteError(Exception):
  pass


# Training algorithm track submission functions, to be filled in by the
# submitter.


def init_optimizer_state(workload: Workload,
                         model_params: ParameterContainer,
                         model_state: ModelAuxiliaryState,
                         hyperparameters: Hyperparameters,
                         rng: RandomState) -> OptimizerState:
  # return initial_optimizer_state
  pass


_UpdateReturn = Tuple[OptimizerState, ParameterContainer, ModelAuxiliaryState]


# Each call to this function is considered a "step".
# Can raise a TrainingCompleteError if it believe it has achieved the goal and
# wants to end the run and receive a final free eval. It will not be restarted,
# and if has not actually achieved the goal then it will be considered as not
# achieved the goal and get an infinite time score. Most submissions will likely
# wait until the next free eval and not use this functionality.
def update_params(
    workload: Workload,
    current_param_container: ParameterContainer,
    current_params_types: ParameterTypeTree,
    model_state: ModelAuxiliaryState,
    hyperparameters: Hyperparameters,
    batch: Dict[str, Tensor],
    # This will define the output activation via `output_activation_fn`.
    loss_type: LossType,
    optimizer_state: OptimizerState,
    eval_results: List[Tuple[int, float]],
    global_step: int,
    rng: RandomState) -> _UpdateReturn:
  """Return (updated_optimizer_state, updated_params, updated_model_state)."""
  pass


# Not allowed to update the model parameters, hyperparameters, global step, or
# optimzier state.
def data_selection(workload: Workload,
                   input_queue: Iterator[Dict[str, Tensor]],
                   optimizer_state: OptimizerState,
                   current_param_container: ParameterContainer,
                   hyperparameters: Hyperparameters,
                   global_step: int,
                   rng: RandomState) -> Dict[str, Tensor]:
  """Select data from the infinitely repeating, pre-shuffled input queue.

  Each element of the queue is a batch of training examples and labels.
  """
  # return next(input_queue)
  pass


def get_batch_size(workload_name):
  """Return the global batch size to use for a given workload."""
  pass<|MERGE_RESOLUTION|>--- conflicted
+++ resolved
@@ -267,37 +267,6 @@
         global_step=global_step)
     eval_metrics = {'train/' + k: v for k, v in train_metrics.items()}
     # We always require a validation set.
-<<<<<<< HEAD
-    # logging.info('Evaluating on the validation split.')
-    # validation_metrics = self._eval_model_on_split(
-    #     'validation',
-    #     num_examples=self.num_validation_examples,
-    #     global_batch_size=global_batch_size,
-    #     params=params,
-    #     model_state=model_state,
-    #     rng=rng,
-    #     data_dir=data_dir,
-    #     global_step=global_step)
-    # for k, v in validation_metrics.items():
-    #   eval_metrics['validation/' + k] = v
-    # # Evaluate on the test set if we have one.
-    # try:
-    #   if self.num_test_examples is not None:
-    #     logging.info('Evaluating on the test split.')
-    #     test_metrics = self._eval_model_on_split(
-    #         'test',
-    #         num_examples=self.num_test_examples,
-    #         global_batch_size=global_batch_size,
-    #         params=params,
-    #         model_state=model_state,
-    #         rng=rng,
-    #         data_dir=data_dir,
-    #         global_step=global_step)
-    #     for k, v in test_metrics.items():
-    #       eval_metrics['test/' + k] = v
-    # except NotImplementedError:
-    #   pass
-=======
     logging.info('Evaluating on the validation split.')
     validation_metrics = self._eval_model_on_split(
         'validation',
@@ -327,7 +296,6 @@
           eval_metrics['test/' + k] = v
     except NotImplementedError:
       pass
->>>>>>> 7990641c
     return eval_metrics
 
 

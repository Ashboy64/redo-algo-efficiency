import collections
import json
import logging
import os.path
import platform
import re
import subprocess
import sys
from typing import Any, Optional

from absl import flags
from clu import metric_writers
import GPUtil
import pandas as pd
import psutil

from algorithmic_efficiency import spec
from algorithmic_efficiency.pytorch_utils import pytorch_setup

USE_PYTORCH_DDP, RANK, DEVICE, _ = pytorch_setup()

try:
  import wandb  # pylint: disable=g-import-not-at-top
except ModuleNotFoundError:
  logging.exception('Unable to import wandb.')
  wandb = None


def makedir(dir_name: str, exist_ok: bool = True) -> None:
  if RANK == 0:
    # Only one worker should create the required dir.
    os.makedirs(name=dir_name, exist_ok=exist_ok)


def get_log_dir(experiment_dir,
                workload,
                framework,
                experiment_name,
                resume_last_run):
  if RANK != 0:
    return

  # Construct path to experiment workload directory.
  experiment_dir = os.path.expanduser(experiment_dir)
  workload_dir_name = f'{workload}_{framework}'
  if experiment_name is None:
    experiment_path = os.path.join(experiment_dir, workload_dir_name)
  else:
    experiment_path = os.path.join(experiment_dir,
                                   experiment_name,
                                   workload_dir_name)

  if os.path.exists(experiment_path):
    if resume_last_run:
      logging.info(
          f'Resuming from experiment directory {experiment_path} because '
          '--resume_last_run was set.')
    else:
<<<<<<< HEAD
      run_dir = 'run_0'
  else:
    run_dir = 'run_0'

  # Setup log dir
  logging_dir_path = os.path.join(experiment_path, run_dir)
  logging.info(f'Creating experiment run directory at {logging_dir_path}.')
  makedir(logging_dir_path)
  return logging_dir_path
=======
      resume = input(
          'Found existing experiment dir with the same name: {}. Do you wish '
          'to resume training from this dir? [y/N]:'.format(experiment_path))
      if resume.lower() != 'y':
        sys.exit()

  logging.info(f'Creating experiment directory at {experiment_path}')
  makedir(experiment_path)
  return experiment_path
>>>>>>> 593b5bb6


def write_hparams(hparams: spec.Hyperparameters,
                  tuning_dir: str) -> spec.Hyperparameters:
  hparams_file_name = os.path.join(tuning_dir, 'hparams.json')
  if os.path.exists(hparams_file_name):
    # If hparams.json already exist, use the previously saved hyperparameters.
    logging.info('Loading hparams from %s.', hparams_file_name)
    with open(hparams_file_name, 'r') as f:
      hparams_dict = json.load(f)
    hparams = collections.namedtuple('Hyperparameters',
                                     hparams_dict)(**hparams_dict)
    return hparams
  else:
    logging.info('Saving hparams to %s.', hparams_file_name)
    if RANK == 0:
      with open(hparams_file_name, 'w') as f:
        f.write(json.dumps(hparams._asdict(), indent=2))
    return hparams


def write_json(name: str, log_dict: dict, indent: int = 2):
  if RANK == 0:
    with open(name, 'w') as f:
      f.write(json.dumps(log_dict, indent=indent))


def _get_utilization() -> dict:
  util_data = {}

  # CPU
  util_data['cpu.util.avg_percent_since_last'] = psutil.cpu_percent(
      interval=None)  # non-blocking (cpu util percentage since last call)
  util_data['cpu.freq.current'] = psutil.cpu_freq().current

  # Memory
  memory_util = psutil.virtual_memory()
  util_data['mem.total'] = memory_util.total
  util_data['mem.available'] = memory_util.available
  util_data['mem.used'] = memory_util.used
  util_data['mem.percent_used'] = memory_util.percent

  # Disk
  disk_io_counters = psutil.disk_io_counters()
  util_data['mem.read_bytes_since_boot'] = disk_io_counters.read_bytes
  util_data['mem.write_bytes_since_boot'] = disk_io_counters.write_bytes

  # Network
  net_io_counters = psutil.net_io_counters()
  util_data['net.bytes_sent_since_boot'] = net_io_counters.bytes_sent
  util_data['net.bytes_recv_since_boot'] = net_io_counters.bytes_recv

  # GPU
  gpus = GPUtil.getGPUs()
  if gpus:
    gpu_count = len(gpus)
    util_data['gpu.count'] = gpu_count
    avg_gpu_load = 0
    avg_gpu_memory_util = 0
    avg_gpu_memory_total = 0
    avg_gpu_memory_used = 0
    avg_gpu_memory_free = 0
    avg_gpu_temperature = 0
    for gpu in gpus:
      idx = gpu.id
      util_data[f'gpu.{idx}.compute.util'] = gpu.load
      util_data[f'gpu.{idx}.mem.util'] = gpu.memoryUtil
      util_data[f'gpu.{idx}.mem.total'] = gpu.memoryTotal
      util_data[f'gpu.{idx}.mem.used'] = gpu.memoryUsed
      util_data[f'gpu.{idx}.mem.free'] = gpu.memoryFree
      util_data[f'gpu.{idx}.temp.current'] = gpu.temperature
      avg_gpu_load += gpu.load
      avg_gpu_memory_util += gpu.memoryUtil
      avg_gpu_memory_total += gpu.memoryTotal
      avg_gpu_memory_used += gpu.memoryUsed
      avg_gpu_memory_free += gpu.memoryFree
      avg_gpu_temperature += gpu.temperature
    util_data['gpu.avg.compute.util'] = avg_gpu_load / gpu_count
    util_data['gpu.avg.mem.util'] = avg_gpu_memory_util / gpu_count
    util_data['gpu.avg.mem.total'] = avg_gpu_memory_total / gpu_count
    util_data['gpu.avg.mem.used'] = avg_gpu_memory_used / gpu_count
    util_data['gpu.avg.mem.free'] = avg_gpu_memory_free / gpu_count
    util_data['gpu.avg.temp.current'] = avg_gpu_temperature / gpu_count

  return util_data


def _get_system_hardware_info() -> dict:
  system_hardware_info = {}
  try:
    system_hardware_info['cpu_model_name'] = _get_cpu_model_name()
    system_hardware_info['cpu_count'] = psutil.cpu_count()
  except:  # pylint: disable=bare-except
    logging.info('Unable to record cpu information. Continuing without it.')

  gpus = GPUtil.getGPUs()
  if gpus:
    try:
      system_hardware_info['gpu_model_name'] = gpus[0].name
      system_hardware_info['gpu_count'] = len(gpus)
      system_hardware_info['gpu_driver'] = gpus[0].driver
    except:  # pylint: disable=bare-except
      logging.info('Unable to record gpu information. Continuing without it.')

  return system_hardware_info


def _get_system_software_info() -> dict:
  system_software_info = {}

  system_software_info['os_platform'] = \
      platform.platform()  # Ex. 'Linux-5.4.48-x86_64-with-glibc2.29'
  system_software_info['python_version'] = platform.python_version(
  )  # Ex. '3.8.10'
  system_software_info['python_compiler'] = platform.python_compiler(
  )  # Ex. 'GCC 9.3.0'
  # Note: do not store hostname as that may be sensitive

  try:
    system_software_info['git_branch'] = _get_git_branch()
    system_software_info['git_commit_hash'] = _get_git_commit_hash()
    # Note: do not store git repo url as it may be sensitive or contain a
    # secret.
  except:  # pylint: disable=bare-except
    logging.info('Unable to record git information. Continuing without it.')

  return system_software_info


def _get_git_commit_hash() -> str:
  return subprocess.check_output(['git', 'rev-parse',
                                  'HEAD']).decode('ascii').strip()


def _get_git_branch() -> str:
  return subprocess.check_output(['git', 'rev-parse', '--abbrev-ref',
                                  'HEAD']).decode('ascii').strip()


def _get_cpu_model_name() -> str:
  output = subprocess.check_output(['lscpu']).decode('ascii').strip()
  return re.findall(r'(?=Model name:\s{1,}).*',
                    output)[0].split('Model name:')[1].strip()


def _is_primitive_type(item: Any) -> bool:
  primitive = (float, int, str, bool)
  return isinstance(item, primitive)


def _get_workload_properties(workload: spec.Workload) -> dict:
  workload_properties = {}
  skip_list = ['param_shapes', 'model_params_types']
  keys = [
      key for key in dir(workload)
      if not key.startswith('_') and key not in skip_list
  ]
  for key in keys:
    try:
      attr = getattr(workload, key)
    except:  # pylint: disable=bare-except
      logging.info(
          f'Unable to record workload.{key} information. Continuing without it.'
      )
    if _is_primitive_type(attr):
      workload_properties[f'workload.{key}'] = attr
  return workload_properties


def get_meta_data(workload: spec.Workload) -> dict:
  meta_data = {}
  workload_properties = _get_workload_properties(workload)
  meta_data.update(workload_properties)
  utilization_measurements = _get_utilization()
  meta_data.update(utilization_measurements)
  system_software_info = _get_system_software_info()
  meta_data.update(system_software_info)
  system_hardware_info = _get_system_hardware_info()
  meta_data.update(system_hardware_info)
  return meta_data


class MetricLogger(object):
  """Used to log all measurements during training.

  Note: Writes are not atomic, so files may become corrupted if preempted at
  the wrong time.
  """

  def __init__(self,
               csv_path: str = '',
               events_dir: Optional[str] = None,
               configs: Optional[flags.FLAGS] = None) -> None:
    self._measurements = {}
    self._csv_path = csv_path
    self.use_wandb = configs.use_wandb

    if events_dir:
      self._tb_metric_writer = metric_writers.create_default_writer(events_dir)
      if wandb is not None and self.use_wandb:
        wandb.init(
            dir=events_dir, tags=[flags.FLAGS.workload, flags.FLAGS.framework])
        wandb.config.update(configs)

  def append_scalar_metrics(self,
                            metrics: dict,
                            global_step: int,
                            preemption_count: Optional[int] = None) -> None:
    metrics['global_step'] = global_step
    if preemption_count is not None:
      metrics['preemption_count'] = preemption_count

    try:
      with open(self._csv_path, 'r') as csv_file:
        measurements = pd.read_csv(csv_file)
        measurements = measurements.append([metrics])
    except (pd.errors.EmptyDataError, FileNotFoundError) as e:
      measurements = pd.DataFrame([metrics], columns=sorted(metrics.keys()))
      if isinstance(e, pd.errors.EmptyDataError):
        logging.info('Measurements file is empty. Create a new one, starting '
                     'with metrics from this step.')

    with open(self._csv_path, 'w') as csv_file:
      measurements.to_csv(csv_file, index=False)

    if self._tb_metric_writer:
      self._tb_metric_writer.write_scalars(
          step=int(metrics['global_step']), scalars=metrics)
      self._tb_metric_writer.flush()

    if wandb is not None and self.use_wandb:
      wandb.log(metrics)

  def finish(self) -> None:
    if wandb is not None and self.use_wandb:
      wandb.finish()


class PassThroughMetricLogger(object):

  def __init__(self,
               csv_path: str = '',
               events_dir: Optional[str] = None,
               configs: Optional[flags.FLAGS] = None) -> None:
    pass

  def append_scalar_metrics(self,
                            metrics: dict,
                            global_step: int,
                            preemption_count: Optional[int] = None) -> None:
    pass

  def finish(self) -> None:
    pass


def set_up_loggers(train_dir: str,
                   configs: flags.FLAGS) -> Optional[MetricLogger]:
  csv_path = os.path.join(train_dir, 'measurements.csv')
  if RANK == 0:
    metrics_logger = MetricLogger(
        csv_path=csv_path, events_dir=train_dir, configs=configs)
  else:
    metrics_logger = PassThroughMetricLogger(
        csv_path=csv_path, events_dir=train_dir, configs=configs)
  return metrics_logger<|MERGE_RESOLUTION|>--- conflicted
+++ resolved
@@ -56,27 +56,15 @@
           f'Resuming from experiment directory {experiment_path} because '
           '--resume_last_run was set.')
     else:
-<<<<<<< HEAD
-      run_dir = 'run_0'
-  else:
-    run_dir = 'run_0'
-
-  # Setup log dir
-  logging_dir_path = os.path.join(experiment_path, run_dir)
-  logging.info(f'Creating experiment run directory at {logging_dir_path}.')
-  makedir(logging_dir_path)
-  return logging_dir_path
-=======
       resume = input(
           'Found existing experiment dir with the same name: {}. Do you wish '
           'to resume training from this dir? [y/N]:'.format(experiment_path))
       if resume.lower() != 'y':
         sys.exit()
 
-  logging.info(f'Creating experiment directory at {experiment_path}')
+  logging.info(f'Creating experiment directory at {experiment_path}.')
   makedir(experiment_path)
   return experiment_path
->>>>>>> 593b5bb6
 
 
 def write_hparams(hparams: spec.Hyperparameters,
